<<<<<<< HEAD
[![Maintainability](https://api.codeclimate.com/v1/badges/9693cf5c61dc08d04fd5/maintainability)](https://codeclimate.com/github/inaciogu/go-sqs/maintainability)
=======
[![Maintainability](https://api.codeclimate.com/v1/badges/9693cf5c61dc08d04fd5/maintainability)](https://codeclimate.com/github/inaciogu/go-sqs-consumer/maintainability)
[![Test Coverage](https://api.codeclimate.com/v1/badges/9693cf5c61dc08d04fd5/test_coverage)](https://codeclimate.com/github/inaciogu/go-sqs-consumer/test_coverage)
>>>>>>> 8e20da21

## Go SQS Consumer

### Description
This is a simple package to help you consume messages from AWS SQS concurrently.

### Installation
To install the package, use the following command:

``````shell
go get github.com/inaciogu/go-sqs
``````

### Usage

``````go
package main

import (
	"fmt"

	"github.com/inaciogu/go-sqs/client"
	"github.com/inaciogu/go-sqs/message"
	"github.com/joho/godotenv"
)

type Message struct {
	Name  string `json:"name"`
	Email string `json:"email"`
}

func main() {
	godotenv.Load(".env")

	consumer1 := client.New(nil, client.SQSClientOptions{
		QueueName: "test_queue",
		Handle: func(message *message.Message) bool {
			myMessage := Message{}

			// Unmarshal the message content
			err := message.Unmarshal(&myMessage)

			if err != nil {
				fmt.Println(err)

				// Do something if the message content cannot be unmarshalled
				return false
			}

			fmt.Println(myMessage.Email)

			// Do something with the message content

			// Return true if the message was successfully processed
			return true
		},
		PollingWaitTimeSeconds: 10,
		Region:                 "us-east-1"
	})
	handler := handler.New([]client.SQSClientInterface{consumer1})

	handler.Run()
}
``````
If you want to consume queues by a prefix, you can just set the `PrefixBased` option to `true` Then, the `QueueName` will be used as a prefix to find all queues that match the prefix.

### Configuration
To give the package access to your AWS account, you can use the following environment variables:

``````shell
AWS_ACCESS_KEY_ID
AWS_SECRET_ACCESS_KEY
``````

### Contribution
If you want to contribute to the development of this package, follow these steps:

- Fork the repository
- Create a new branch (git checkout -b feature/new-feature)
- Commit your changes (git commit -m 'Add new feature')
- Push to the branch (git push origin feature/new-feature)
- Open a Pull Request

### License
This package is distributed under the **MIT** license. See the LICENSE file for more information.

### Contact
Gustavo Inacio - [Linkedin](https://linkedin.com/in/inaciogu)<|MERGE_RESOLUTION|>--- conflicted
+++ resolved
@@ -1,9 +1,5 @@
-<<<<<<< HEAD
-[![Maintainability](https://api.codeclimate.com/v1/badges/9693cf5c61dc08d04fd5/maintainability)](https://codeclimate.com/github/inaciogu/go-sqs/maintainability)
-=======
 [![Maintainability](https://api.codeclimate.com/v1/badges/9693cf5c61dc08d04fd5/maintainability)](https://codeclimate.com/github/inaciogu/go-sqs-consumer/maintainability)
 [![Test Coverage](https://api.codeclimate.com/v1/badges/9693cf5c61dc08d04fd5/test_coverage)](https://codeclimate.com/github/inaciogu/go-sqs-consumer/test_coverage)
->>>>>>> 8e20da21
 
 ## Go SQS Consumer
 
@@ -14,7 +10,7 @@
 To install the package, use the following command:
 
 ``````shell
-go get github.com/inaciogu/go-sqs
+go get github.com/inaciogu/go-sqs/consumer
 ``````
 
 ### Usage
@@ -25,8 +21,9 @@
 import (
 	"fmt"
 
-	"github.com/inaciogu/go-sqs/client"
-	"github.com/inaciogu/go-sqs/message"
+	"github.com/inaciogu/go-sqs/consumer/client"
+	"github.com/inaciogu/go-sqs/consumer/handler"
+	"github.com/inaciogu/go-sqs/consumer/message"
 	"github.com/joho/godotenv"
 )
 
@@ -55,18 +52,19 @@
 
 			fmt.Println(myMessage.Email)
 
-			// Do something with the message content
-
-			// Return true if the message was successfully processed
 			return true
 		},
-		PollingWaitTimeSeconds: 10,
-		Region:                 "us-east-1"
+		PollingWaitTimeSeconds: 30,
+		Region:                 "us-east-1",
 	})
-	handler := handler.New([]client.SQSClientInterface{consumer1})
 
-	handler.Run()
+	consumer1.Start()
+	// Or
+	handler.New([]client.SQSClientInterface{
+		consumer1,
+	}).Run()
 }
+
 ``````
 If you want to consume queues by a prefix, you can just set the `PrefixBased` option to `true` Then, the `QueueName` will be used as a prefix to find all queues that match the prefix.
 
